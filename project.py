# Copyright (C) 2008 The Android Open Source Project
#
# Licensed under the Apache License, Version 2.0 (the "License");
# you may not use this file except in compliance with the License.
# You may obtain a copy of the License at
#
#      http://www.apache.org/licenses/LICENSE-2.0
#
# Unless required by applicable law or agreed to in writing, software
# distributed under the License is distributed on an "AS IS" BASIS,
# WITHOUT WARRANTIES OR CONDITIONS OF ANY KIND, either express or implied.
# See the License for the specific language governing permissions and
# limitations under the License.

import errno
import filecmp
import os
import re
import shutil
import stat
import sys
import urllib2

from color import Coloring
from git_command import GitCommand
from git_config import GitConfig, IsId
from error import GitError, ImportError, UploadError
from error import ManifestInvalidRevisionError

from git_refs import GitRefs, HEAD, R_HEADS, R_TAGS, R_PUB

def _lwrite(path, content):
  lock = '%s.lock' % path

  fd = open(lock, 'wb')
  try:
    fd.write(content)
  finally:
    fd.close()

  try:
    os.rename(lock, path)
  except OSError:
    os.remove(lock)
    raise

def _error(fmt, *args):
  msg = fmt % args
  print >>sys.stderr, 'error: %s' % msg

def not_rev(r):
  return '^' + r

def sq(r):
  return "'" + r.replace("'", "'\''") + "'"

hook_list = None
def repo_hooks():
  global hook_list
  if hook_list is None:
    d = os.path.abspath(os.path.dirname(__file__))
    d = os.path.join(d , 'hooks')
    hook_list = map(lambda x: os.path.join(d, x), os.listdir(d))
  return hook_list

def relpath(dst, src):
  src = os.path.dirname(src)
  top = os.path.commonprefix([dst, src])
  if top.endswith('/'):
    top = top[:-1]
  else:
    top = os.path.dirname(top)

  tmp = src
  rel = ''
  while top != tmp:
    rel += '../'
    tmp = os.path.dirname(tmp)
  return rel + dst[len(top) + 1:]


class DownloadedChange(object):
  _commit_cache = None

  def __init__(self, project, base, change_id, ps_id, commit):
    self.project = project
    self.base = base
    self.change_id = change_id
    self.ps_id = ps_id
    self.commit = commit

  @property
  def commits(self):
    if self._commit_cache is None:
      self._commit_cache = self.project.bare_git.rev_list(
        '--abbrev=8',
        '--abbrev-commit',
        '--pretty=oneline',
        '--reverse',
        '--date-order',
        not_rev(self.base),
        self.commit,
        '--')
    return self._commit_cache


class ReviewableBranch(object):
  _commit_cache = None

  def __init__(self, project, branch, base):
    self.project = project
    self.branch = branch
    self.base = base
    self.replace_changes = None

  @property
  def name(self):
    return self.branch.name

  @property
  def commits(self):
    if self._commit_cache is None:
      self._commit_cache = self.project.bare_git.rev_list(
        '--abbrev=8',
        '--abbrev-commit',
        '--pretty=oneline',
        '--reverse',
        '--date-order',
        not_rev(self.base),
        R_HEADS + self.name,
        '--')
    return self._commit_cache

  @property
  def unabbrev_commits(self):
    r = dict()
    for commit in self.project.bare_git.rev_list(
        not_rev(self.base),
        R_HEADS + self.name,
        '--'):
      r[commit[0:8]] = commit
    return r

  @property
  def date(self):
    return self.project.bare_git.log(
      '--pretty=format:%cd',
      '-n', '1',
      R_HEADS + self.name,
      '--')

  def UploadForReview(self, people):
    self.project.UploadForReview(self.name,
                                 self.replace_changes,
                                 people)

  def GetPublishedRefs(self):
    refs = {}
    output = self.project.bare_git.ls_remote(
      self.branch.remote.SshReviewUrl(self.project.UserEmail),
      'refs/changes/*')
    for line in output.split('\n'):
      try:
        (sha, ref) = line.split()
        refs[sha] = ref
      except ValueError:
        pass

    return refs

class StatusColoring(Coloring):
  def __init__(self, config):
    Coloring.__init__(self, config, 'status')
    self.project   = self.printer('header',    attr = 'bold')
    self.branch    = self.printer('header',    attr = 'bold')
    self.nobranch  = self.printer('nobranch',  fg = 'red')
    self.important = self.printer('important', fg = 'red')

    self.added     = self.printer('added',     fg = 'green')
    self.changed   = self.printer('changed',   fg = 'red')
    self.untracked = self.printer('untracked', fg = 'red')


class DiffColoring(Coloring):
  def __init__(self, config):
    Coloring.__init__(self, config, 'diff')
    self.project   = self.printer('header',    attr = 'bold')


class _CopyFile:
  def __init__(self, src, dest, abssrc, absdest):
    self.src = src
    self.dest = dest
    self.abs_src = abssrc
    self.abs_dest = absdest

  def _Copy(self):
    src = self.abs_src
    dest = self.abs_dest
    # copy file if it does not exist or is out of date
    if not os.path.exists(dest) or not filecmp.cmp(src, dest):
      try:
        # remove existing file first, since it might be read-only
        if os.path.exists(dest):
          os.remove(dest)
        shutil.copy(src, dest)
        # make the file read-only
        mode = os.stat(dest)[stat.ST_MODE]
        mode = mode & ~(stat.S_IWUSR | stat.S_IWGRP | stat.S_IWOTH)
        os.chmod(dest, mode)
      except IOError:
        _error('Cannot copy file %s to %s', src, dest)

class RemoteSpec(object):
  def __init__(self,
               name,
               url = None,
               review = None):
    self.name = name
    self.url = url
    self.review = review

class Project(object):
  def __init__(self,
               manifest,
               name,
               remote,
               gitdir,
               worktree,
               relpath,
               revisionExpr,
               revisionId):
    self.manifest = manifest
    self.name = name
    self.remote = remote
    self.gitdir = gitdir
    self.worktree = worktree
    self.relpath = relpath
    self.revisionExpr = revisionExpr

    if   revisionId is None \
     and revisionExpr \
     and IsId(revisionExpr):
      self.revisionId = revisionExpr
    else:
      self.revisionId = revisionId

    self.snapshots = {}
    self.copyfiles = []
    self.config = GitConfig.ForRepository(
                    gitdir = self.gitdir,
                    defaults =  self.manifest.globalConfig)

    if self.worktree:
      self.work_git = self._GitGetByExec(self, bare=False)
    else:
      self.work_git = None
    self.bare_git = self._GitGetByExec(self, bare=True)
    self.bare_ref = GitRefs(gitdir)

  @property
  def Exists(self):
    return os.path.isdir(self.gitdir)

  @property
  def CurrentBranch(self):
    """Obtain the name of the currently checked out branch.
       The branch name omits the 'refs/heads/' prefix.
       None is returned if the project is on a detached HEAD.
    """
    b = self.work_git.GetHead()
    if b.startswith(R_HEADS):
      return b[len(R_HEADS):]
    return None

  def IsRebaseInProgress(self):
    w = self.worktree
    g = os.path.join(w, '.git')
    return os.path.exists(os.path.join(g, 'rebase-apply')) \
        or os.path.exists(os.path.join(g, 'rebase-merge')) \
        or os.path.exists(os.path.join(w, '.dotest'))
    
  def IsDirty(self, consider_untracked=True):
    """Is the working directory modified in some way?
    """
    self.work_git.update_index('-q',
                               '--unmerged',
                               '--ignore-missing',
                               '--refresh')
    if self.work_git.DiffZ('diff-index','-M','--cached',HEAD):
      return True
    if self.work_git.DiffZ('diff-files'):
      return True
    if consider_untracked and self.work_git.LsOthers():
      return True
    return False

  _userident_name = None
  _userident_email = None

  @property
  def UserName(self):
    """Obtain the user's personal name.
    """
    if self._userident_name is None:
      self._LoadUserIdentity()
    return self._userident_name

  @property
  def UserEmail(self):
    """Obtain the user's email address.  This is very likely
       to be their Gerrit login.
    """
    if self._userident_email is None:
      self._LoadUserIdentity()
    return self._userident_email

  def _LoadUserIdentity(self):
      u = self.bare_git.var('GIT_COMMITTER_IDENT')
      m = re.compile("^(.*) <([^>]*)> ").match(u)
      if m:
        self._userident_name = m.group(1)
        self._userident_email = m.group(2)
      else:
        self._userident_name = ''
        self._userident_email = ''

  def GetRemote(self, name):
    """Get the configuration for a single remote.
    """
    return self.config.GetRemote(name)

  def GetBranch(self, name):
    """Get the configuration for a single branch.
    """
    return self.config.GetBranch(name)

  def GetBranches(self):
    """Get all existing local branches.
    """
    current = self.CurrentBranch
    all = self._allrefs
    heads = {}
    pubd = {}

    for name, id in all.iteritems():
      if name.startswith(R_HEADS):
        name = name[len(R_HEADS):]
        b = self.GetBranch(name)
        b.current = name == current
        b.published = None
        b.revision = id
        heads[name] = b

    for name, id in all.iteritems():
      if name.startswith(R_PUB):
        name = name[len(R_PUB):]
        b = heads.get(name)
        if b:
          b.published = id

    return heads


## Status Display ##

  def PrintWorkTreeStatus(self):
    """Prints the status of the repository to stdout.
    """
    if not os.path.isdir(self.worktree):
      print ''
      print 'project %s/' % self.relpath
      print '  missing (run "repo sync")'
      return

    self.work_git.update_index('-q',
                               '--unmerged',
                               '--ignore-missing',
                               '--refresh')
    rb = self.IsRebaseInProgress()
    di = self.work_git.DiffZ('diff-index', '-M', '--cached', HEAD)
    df = self.work_git.DiffZ('diff-files')
    do = self.work_git.LsOthers()
    if not rb and not di and not df and not do:
      return 'CLEAN'

    out = StatusColoring(self.config)
    out.project('project %-40s', self.relpath + '/')

    branch = self.CurrentBranch
    if branch is None:
      out.nobranch('(*** NO BRANCH ***)')
    else:
      out.branch('branch %s', branch)
    out.nl()

    if rb:
      out.important('prior sync failed; rebase still in progress')
      out.nl()

    paths = list()
    paths.extend(di.keys())
    paths.extend(df.keys())
    paths.extend(do)

    paths = list(set(paths))
    paths.sort()

    for p in paths:
      try: i = di[p]
      except KeyError: i = None

      try: f = df[p]
      except KeyError: f = None
 
      if i: i_status = i.status.upper()
      else: i_status = '-'

      if f: f_status = f.status.lower()
      else: f_status = '-'

      if i and i.src_path:
        line = ' %s%s\t%s => %s (%s%%)' % (i_status, f_status,
                                        i.src_path, p, i.level)
      else:
        line = ' %s%s\t%s' % (i_status, f_status, p)

      if i and not f:
        out.added('%s', line)
      elif (i and f) or (not i and f):
        out.changed('%s', line)
      elif not i and not f:
        out.untracked('%s', line)
      else:
        out.write('%s', line)
      out.nl()
    return 'DIRTY'

  def PrintWorkTreeDiff(self):
    """Prints the status of the repository to stdout.
    """
    out = DiffColoring(self.config)
    cmd = ['diff']
    if out.is_on:
      cmd.append('--color')
    cmd.append(HEAD)
    cmd.append('--')
    p = GitCommand(self,
                   cmd,
                   capture_stdout = True,
                   capture_stderr = True)
    has_diff = False
    for line in p.process.stdout:
      if not has_diff:
        out.nl()
        out.project('project %s/' % self.relpath)
        out.nl()
        has_diff = True
      print line[:-1]
    p.Wait()


## Publish / Upload ##

  def WasPublished(self, branch, all=None):
    """Was the branch published (uploaded) for code review?
       If so, returns the SHA-1 hash of the last published
       state for the branch.
    """
    key = R_PUB + branch
    if all is None:
      try:
        return self.bare_git.rev_parse(key)
      except GitError:
        return None
    else:
      try:
        return all[key]
      except KeyError:
        return None

  def CleanPublishedCache(self, all=None):
    """Prunes any stale published refs.
    """
    if all is None:
      all = self._allrefs
    heads = set()
    canrm = {}
    for name, id in all.iteritems():
      if name.startswith(R_HEADS):
        heads.add(name)
      elif name.startswith(R_PUB):
        canrm[name] = id

    for name, id in canrm.iteritems():
      n = name[len(R_PUB):]
      if R_HEADS + n not in heads:
        self.bare_git.DeleteRef(name, id)

  def GetUploadableBranches(self):
    """List any branches which can be uploaded for review.
    """
    heads = {}
    pubed = {}

    for name, id in self._allrefs.iteritems():
      if name.startswith(R_HEADS):
        heads[name[len(R_HEADS):]] = id
      elif name.startswith(R_PUB):
        pubed[name[len(R_PUB):]] = id

    ready = []
    for branch, id in heads.iteritems():
      if branch in pubed and pubed[branch] == id:
        continue

      rb = self.GetUploadableBranch(branch)
      if rb:
        ready.append(rb)
    return ready

  def GetUploadableBranch(self, branch_name):
    """Get a single uploadable branch, or None.
    """
    branch = self.GetBranch(branch_name)
    base = branch.LocalMerge
    if branch.LocalMerge:
      rb = ReviewableBranch(self, branch, base)
      if rb.commits:
        return rb
    return None

  def UploadForReview(self, branch=None, replace_changes=None, people=([],[])):
    """Uploads the named branch for code review.
    """
    if branch is None:
      branch = self.CurrentBranch
    if branch is None:
      raise GitError('not currently on a branch')

    branch = self.GetBranch(branch)
    if not branch.LocalMerge:
      raise GitError('branch %s does not track a remote' % branch.name)
    if not branch.remote.review:
      raise GitError('remote %s has no review url' % branch.remote.name)

    dest_branch = branch.merge
    if not dest_branch.startswith(R_HEADS):
      dest_branch = R_HEADS + dest_branch

    if not branch.remote.projectname:
      branch.remote.projectname = self.name
      branch.remote.Save()

    if branch.remote.ReviewProtocol == 'ssh':
      if dest_branch.startswith(R_HEADS):
        dest_branch = dest_branch[len(R_HEADS):]

      rp = ['gerrit receive-pack']
      for e in people[0]:
        rp.append('--reviewer=%s' % sq(e))
      for e in people[1]:
        rp.append('--cc=%s' % sq(e))

      cmd = ['push']
      cmd.append('--receive-pack=%s' % " ".join(rp))
      cmd.append(branch.remote.SshReviewUrl(self.UserEmail))
      cmd.append('%s:refs/for/%s' % (R_HEADS + branch.name, dest_branch))
      if replace_changes:
        for change_id,commit_id in replace_changes.iteritems():
          cmd.append('%s:refs/changes/%s/new' % (commit_id, change_id))
      if GitCommand(self, cmd, bare = True).Wait() != 0:
        raise UploadError('Upload failed')

    else:
        raise UploadError('Unsupported protocol %s' \
          % branch.remote.review)

    msg = "posted to %s for %s" % (branch.remote.review, dest_branch)
    self.bare_git.UpdateRef(R_PUB + branch.name,
                            R_HEADS + branch.name,
                            message = msg)


## Sync ##

  def Sync_NetworkHalf(self):
    """Perform only the network IO portion of the sync process.
       Local working directory/branch state is not affected.
    """
    if not self.Exists:
      print >>sys.stderr
      print >>sys.stderr, 'Initializing project %s ...' % self.name
      self._InitGitDir()

    self._InitRemote()
    if not self._RemoteFetch():
      return False

    if self.worktree:
      self.manifest.SetMRefs(self)
    else:
      self._InitMirrorHead()
      try:
        os.remove(os.path.join(self.gitdir, 'FETCH_HEAD'))
      except OSError:
        pass
    return True

  def PostRepoUpgrade(self):
    self._InitHooks()

  def _CopyFiles(self):
    for file in self.copyfiles:
      file._Copy()

  def GetRevisionId(self, all=None):
    if self.revisionId:
      return self.revisionId

    rem = self.GetRemote(self.remote.name)
    rev = rem.ToLocal(self.revisionExpr)

    if all is not None and rev in all:
      return all[rev]

    try:
      return self.bare_git.rev_parse('--verify', '%s^0' % rev)
    except GitError:
      raise ManifestInvalidRevisionError(
        'revision %s in %s not found' % (self.revisionExpr,
                                         self.name))

  def Sync_LocalHalf(self, syncbuf):
    """Perform only the local IO portion of the sync process.
       Network access is not required.
    """
    self._InitWorkTree()
    all = self.bare_ref.all
    self.CleanPublishedCache(all)

    revid = self.GetRevisionId(all)
    head = self.work_git.GetHead()
    if head.startswith(R_HEADS):
      branch = head[len(R_HEADS):]
      try:
        head = all[head]
      except KeyError:
        head = None
    else:
      branch = None

    if branch is None or syncbuf.detach_head:
      # Currently on a detached HEAD.  The user is assumed to
      # not have any local modifications worth worrying about.
      #
      if self.IsRebaseInProgress():
        syncbuf.fail(self, _PriorSyncFailedError())
        return

      if head == revid:
        # No changes; don't do anything further.
        #
        return

      lost = self._revlist(not_rev(revid), HEAD)
      if lost:
        syncbuf.info(self, "discarding %d commits", len(lost))
      try:
        self._Checkout(revid, quiet=True)
      except GitError, e:
        syncbuf.fail(self, e)
        return
      self._CopyFiles()
      return

    if head == revid:
      # No changes; don't do anything further.
      #
      return

    branch = self.GetBranch(branch)

    if not branch.LocalMerge:
      # The current branch has no tracking configuration.
      # Jump off it to a deatched HEAD.
      #
      syncbuf.info(self,
                   "leaving %s; does not track upstream",
                   branch.name)
      try:
        self._Checkout(revid, quiet=True)
      except GitError, e:
        syncbuf.fail(self, e)
        return
      self._CopyFiles()
      return

    upstream_gain = self._revlist(not_rev(HEAD), revid)
    pub = self.WasPublished(branch.name, all)
    if pub:
      not_merged = self._revlist(not_rev(revid), pub)
      if not_merged:
        if upstream_gain:
          # The user has published this branch and some of those
          # commits are not yet merged upstream.  We do not want
          # to rewrite the published commits so we punt.
          #
          syncbuf.fail(self,
                       "branch %s is published (but not merged) and is now %d commits behind"
                       % (branch.name, len(upstream_gain)))
        return
      elif pub == head:
        # All published commits are merged, and thus we are a
        # strict subset.  We can fast-forward safely.
        #
        def _doff():
          self._FastForward(revid)
          self._CopyFiles()
        syncbuf.later1(self, _doff)
        return

    # Examine the local commits not in the remote.  Find the
    # last one attributed to this user, if any.
    #
    local_changes = self._revlist(not_rev(revid), HEAD, format='%H %ce')
    last_mine = None
    cnt_mine = 0
    for commit in local_changes:
      commit_id, committer_email = commit.split(' ', 1)
      if committer_email == self.UserEmail:
        last_mine = commit_id
        cnt_mine += 1

    if not upstream_gain and cnt_mine == len(local_changes):
      return

    if self.IsDirty(consider_untracked=False):
      syncbuf.fail(self, _DirtyError())
      return

    # If the upstream switched on us, warn the user.
    #
    if branch.merge != self.revisionExpr:
      if branch.merge and self.revisionExpr:
        syncbuf.info(self,
                     'manifest switched %s...%s',
                     branch.merge,
                     self.revisionExpr)
      elif branch.merge:
        syncbuf.info(self,
                     'manifest no longer tracks %s',
                     branch.merge)

    if cnt_mine < len(local_changes):
      # Upstream rebased.  Not everything in HEAD
      # was created by this user.
      #
      syncbuf.info(self,
                   "discarding %d commits removed from upstream",
                   len(local_changes) - cnt_mine)

    branch.remote = self.GetRemote(self.remote.name)
    branch.merge = self.revisionExpr
    branch.Save()

    if cnt_mine > 0:
      def _dorebase():
        self._Rebase(upstream = '%s^1' % last_mine, onto = revid)
        self._CopyFiles()
      syncbuf.later2(self, _dorebase)
    elif local_changes:
      try:
        self._ResetHard(revid)
        self._CopyFiles()
      except GitError, e:
        syncbuf.fail(self, e)
        return
    else:
      def _doff():
        self._FastForward(revid)
        self._CopyFiles()
      syncbuf.later1(self, _doff)

  def AddCopyFile(self, src, dest, absdest):
    # dest should already be an absolute path, but src is project relative
    # make src an absolute path
    abssrc = os.path.join(self.worktree, src)
    self.copyfiles.append(_CopyFile(src, dest, abssrc, absdest))

  def DownloadPatchSet(self, change_id, patch_id):
    """Download a single patch set of a single change to FETCH_HEAD.
    """
    remote = self.GetRemote(self.remote.name)

    cmd = ['fetch', remote.name]
    cmd.append('refs/changes/%2.2d/%d/%d' \
               % (change_id % 100, change_id, patch_id))
    cmd.extend(map(lambda x: str(x), remote.fetch))
    if GitCommand(self, cmd, bare=True).Wait() != 0:
      return None
    return DownloadedChange(self,
                            self.GetRevisionId(),
                            change_id,
                            patch_id,
                            self.bare_git.rev_parse('FETCH_HEAD'))


## Branch Management ##

  def StartBranch(self, name):
    """Create a new branch off the manifest's revision.
    """
    head = self.work_git.GetHead()
    if head == (R_HEADS + name):
      return True

    all = self.bare_ref.all
    if (R_HEADS + name) in all:
      return GitCommand(self,
                        ['checkout', name, '--'],
                        capture_stdout = True,
                        capture_stderr = True).Wait() == 0

    branch = self.GetBranch(name)
    branch.remote = self.GetRemote(self.remote.name)
    branch.merge = self.revisionExpr
    revid = self.GetRevisionId(all)

    if head.startswith(R_HEADS):
      try:
        head = all[head]
      except KeyError:
        head = None

    if revid and head and revid == head:
      ref = os.path.join(self.gitdir, R_HEADS + name)
      try:
        os.makedirs(os.path.dirname(ref))
      except OSError:
        pass
      _lwrite(ref, '%s\n' % revid)
      _lwrite(os.path.join(self.worktree, '.git', HEAD),
              'ref: %s%s\n' % (R_HEADS, name))
      branch.Save()
      return True

    if GitCommand(self,
                  ['checkout', '-b', branch.name, revid],
                  capture_stdout = True,
                  capture_stderr = True).Wait() == 0:
      branch.Save()
      return True
    return False

  def CheckoutBranch(self, name):
    """Checkout a local topic branch.
    """
    rev = R_HEADS + name
    head = self.work_git.GetHead()
    if head == rev:
      # Already on the branch
      #
      return True

    all = self.bare_ref.all
    try:
      revid = all[rev]
    except KeyError:
      # Branch does not exist in this project
      #
      return False

    if head.startswith(R_HEADS):
      try:
        head = all[head]
      except KeyError:
        head = None

    if head == revid:
      # Same revision; just update HEAD to point to the new
      # target branch, but otherwise take no other action.
      #
      _lwrite(os.path.join(self.worktree, '.git', HEAD),
              'ref: %s%s\n' % (R_HEADS, name))
      return True

    return GitCommand(self,
                      ['checkout', name, '--'],
                      capture_stdout = True,
                      capture_stderr = True).Wait() == 0

  def AbandonBranch(self, name):
    """Destroy a local topic branch.
    """
    rev = R_HEADS + name
    all = self.bare_ref.all
    if rev not in all:
      # Doesn't exist; assume already abandoned.
      #
      return True

    head = self.work_git.GetHead()
    if head == rev:
      # We can't destroy the branch while we are sitting
      # on it.  Switch to a detached HEAD.
      #
      head = all[head]

      revid = self.GetRevisionId(all)
      if head == revid:
        _lwrite(os.path.join(self.worktree, '.git', HEAD),
                '%s\n' % revid)
      else:
        self._Checkout(revid, quiet=True)

    return GitCommand(self,
                      ['branch', '-D', name],
                      capture_stdout = True,
                      capture_stderr = True).Wait() == 0

  def PruneHeads(self):
    """Prune any topic branches already merged into upstream.
    """
    cb = self.CurrentBranch
    kill = []
    left = self._allrefs
    for name in left.keys():
      if name.startswith(R_HEADS):
        name = name[len(R_HEADS):]
        if cb is None or name != cb:
          kill.append(name)

    rev = self.GetRevisionId(left)
    if cb is not None \
       and not self._revlist(HEAD + '...' + rev) \
       and not self.IsDirty(consider_untracked = False):
      self.work_git.DetachHead(HEAD)
      kill.append(cb)

    if kill:
      old = self.bare_git.GetHead()
      if old is None:
        old = 'refs/heads/please_never_use_this_as_a_branch_name'

      try:
        self.bare_git.DetachHead(rev)

        b = ['branch', '-d']
        b.extend(kill)
        b = GitCommand(self, b, bare=True,
                       capture_stdout=True,
                       capture_stderr=True)
        b.Wait()
      finally:
        self.bare_git.SetHead(old)
        left = self._allrefs

      for branch in kill:
        if (R_HEADS + branch) not in left:
          self.CleanPublishedCache()
          break

    if cb and cb not in kill:
      kill.append(cb)
    kill.sort()

    kept = []
    for branch in kill:
      if (R_HEADS + branch) in left:
        branch = self.GetBranch(branch)
        base = branch.LocalMerge
        if not base:
          base = rev
        kept.append(ReviewableBranch(self, branch, base))
    return kept


## Direct Git Commands ##

  def _RemoteFetch(self, name=None):
    if not name:
      name = self.remote.name

    ssh_proxy = False
    if self.GetRemote(name).PreConnectFetch():
      ssh_proxy = True

    cmd = ['fetch']
    if not self.worktree:
      cmd.append('--update-head-ok')
    cmd.append(name)
    return GitCommand(self,
                      cmd,
                      bare = True,
                      ssh_proxy = ssh_proxy).Wait() == 0

  def _Checkout(self, rev, quiet=False):
    cmd = ['checkout']
    if quiet:
      cmd.append('-q')
    cmd.append(rev)
    cmd.append('--')
    if GitCommand(self, cmd).Wait() != 0:
      if self._allrefs:
        raise GitError('%s checkout %s ' % (self.name, rev))

  def _ResetHard(self, rev, quiet=True):
    cmd = ['reset', '--hard']
    if quiet:
      cmd.append('-q')
    cmd.append(rev)
    if GitCommand(self, cmd).Wait() != 0:
      raise GitError('%s reset --hard %s ' % (self.name, rev))

  def _Rebase(self, upstream, onto = None):
    cmd = ['rebase']
    if onto is not None:
      cmd.extend(['--onto', onto])
    cmd.append(upstream)
    if GitCommand(self, cmd).Wait() != 0:
      raise GitError('%s rebase %s ' % (self.name, upstream))

  def _FastForward(self, head):
    cmd = ['merge', head]
    if GitCommand(self, cmd).Wait() != 0:
      raise GitError('%s merge %s ' % (self.name, head))

  def _InitGitDir(self):
    if not os.path.exists(self.gitdir):
      os.makedirs(self.gitdir)
      self.bare_git.init()

      if self.manifest.IsMirror:
        self.config.SetString('core.bare', 'true')
      else:
        self.config.SetString('core.bare', None)

      hooks = self._gitdir_path('hooks')
      try:
        to_rm = os.listdir(hooks)
      except OSError:
        to_rm = []
      for old_hook in to_rm:
        os.remove(os.path.join(hooks, old_hook))
      self._InitHooks()

      m = self.manifest.manifestProject.config
      for key in ['user.name', 'user.email']:
        if m.Has(key, include_defaults = False):
          self.config.SetString(key, m.GetString(key))

  def _InitHooks(self):
    hooks = self._gitdir_path('hooks')
    if not os.path.exists(hooks):
      os.makedirs(hooks)
    for stock_hook in repo_hooks():
      name = os.path.basename(stock_hook)

      if name in ('commit-msg') and not self.remote.review:
        # Don't install a Gerrit Code Review hook if this
        # project does not appear to use it for reviews.
        #
        continue

      dst = os.path.join(hooks, name)
      if os.path.islink(dst):
        continue
      if os.path.exists(dst):
        if filecmp.cmp(stock_hook, dst, shallow=False):
          os.remove(dst)
        else:
          _error("%s: Not replacing %s hook", self.relpath, name)
          continue
      try:
        os.symlink(relpath(stock_hook, dst), dst)
      except OSError, e:
        if e.errno == errno.EPERM:
          raise GitError('filesystem must support symlinks')
        else:
          raise

  def _InitRemote(self):
    if self.remote.url:
      remote = self.GetRemote(self.remote.name)
      remote.url = self.remote.url
      remote.review = self.remote.review
      remote.projectname = self.name

      if self.worktree:
        remote.ResetFetch(mirror=False)
      else:
        remote.ResetFetch(mirror=True)
      remote.Save()

  def _InitMirrorHead(self):
    self._InitAnyMRef(HEAD)

  def _InitAnyMRef(self, ref):
    cur = self.bare_ref.symref(ref)

    if self.revisionId:
      if cur != '' or self.bare_ref.get(ref) != self.revisionId:
        msg = 'manifest set to %s' % self.revisionId
        dst = self.revisionId + '^0'
        self.bare_git.UpdateRef(ref, dst, message = msg, detach = True)
    else:
      remote = self.GetRemote(self.remote.name)
      dst = remote.ToLocal(self.revisionExpr)
      if cur != dst:
        msg = 'manifest set to %s' % self.revisionExpr
        self.bare_git.symbolic_ref('-m', msg, ref, dst)

  def _LinkWorkTree(self, relink=False):
    dotgit = os.path.join(self.worktree, '.git')
    if not relink:
      os.makedirs(dotgit)

<<<<<<< HEAD
    for name in ['config',
                 'description',
                 'hooks',
                 'info',
                 'logs',
                 'objects',
                 'packed-refs',
                 'refs',
                 'rr-cache',
                 'svn']:
      try:
        src = os.path.join(self.gitdir, name)
        dst = os.path.join(dotgit, name)
        if relink:
          os.remove(dst)
        os.symlink(relpath(src, dst), dst)
      except OSError, e:
        if e.errno == errno.EPERM:
          raise GitError('filesystem must support symlinks')
        else:
          raise

  def _InitWorkTree(self):
    dotgit = os.path.join(self.worktree, '.git')
    if not os.path.exists(dotgit):
      self._LinkWorkTree()
=======
      for name in ['config',
                   'description',
                   'hooks',
                   'info',
                   'logs',
                   'objects',
                   'packed-refs',
                   'refs',
                   'rr-cache',
                   'svn']:
        try:
          src = os.path.join(self.gitdir, name)
          dst = os.path.join(dotgit, name)
          if os.path.islink(dst) or not os.path.exists(dst):
            os.symlink(relpath(src, dst), dst)
          else:
            raise GitError('cannot overwrite a local work tree')
        except OSError, e:
          if e.errno == errno.EPERM:
            raise GitError('filesystem must support symlinks')
          else:
            raise
>>>>>>> 9452e4ec

      _lwrite(os.path.join(dotgit, HEAD), '%s\n' % self.GetRevisionId())

      cmd = ['read-tree', '--reset', '-u']
      cmd.append('-v')
      cmd.append(HEAD)
      if GitCommand(self, cmd).Wait() != 0:
        raise GitError("cannot initialize work tree")
      self._CopyFiles()

  def _gitdir_path(self, path):
    return os.path.join(self.gitdir, path)

  def _revlist(self, *args, **kw):
    a = []
    a.extend(args)
    a.append('--')
    return self.work_git.rev_list(*a, **kw)

  @property
  def _allrefs(self):
    return self.bare_ref.all

  class _GitGetByExec(object):
    def __init__(self, project, bare):
      self._project = project
      self._bare = bare

    def LsOthers(self):
      p = GitCommand(self._project,
                     ['ls-files',
                      '-z',
                      '--others',
                      '--exclude-standard'],
                     bare = False,
                     capture_stdout = True,
                     capture_stderr = True)
      if p.Wait() == 0:
        out = p.stdout
        if out:
          return out[:-1].split("\0")
      return []

    def DiffZ(self, name, *args):
      cmd = [name]
      cmd.append('-z')
      cmd.extend(args)
      p = GitCommand(self._project,
                     cmd,
                     bare = False,
                     capture_stdout = True,
                     capture_stderr = True)
      try:
        out = p.process.stdout.read()
        r = {}
        if out:
          out = iter(out[:-1].split('\0'))
          while out:
            try:
              info = out.next()
              path = out.next()
            except StopIteration:
              break

            class _Info(object):
              def __init__(self, path, omode, nmode, oid, nid, state):
                self.path = path
                self.src_path = None
                self.old_mode = omode
                self.new_mode = nmode
                self.old_id = oid
                self.new_id = nid

                if len(state) == 1:
                  self.status = state
                  self.level = None
                else:
                  self.status = state[:1]
                  self.level = state[1:]
                  while self.level.startswith('0'):
                    self.level = self.level[1:]

            info = info[1:].split(' ')
            info =_Info(path, *info)
            if info.status in ('R', 'C'):
              info.src_path = info.path
              info.path = out.next()
            r[info.path] = info
        return r
      finally:
        p.Wait()

    def GetHead(self):
      if self._bare:
        path = os.path.join(self._project.gitdir, HEAD)
      else:
        path = os.path.join(self._project.worktree, '.git', HEAD)
      fd = open(path, 'rb')
      try:
        line = fd.read()
      finally:
        fd.close()
      if line.startswith('ref: '):
        return line[5:-1]
      return line[:-1]

    def SetHead(self, ref, message=None):
      cmdv = []
      if message is not None:
        cmdv.extend(['-m', message])
      cmdv.append(HEAD)
      cmdv.append(ref)
      self.symbolic_ref(*cmdv)

    def DetachHead(self, new, message=None):
      cmdv = ['--no-deref']
      if message is not None:
        cmdv.extend(['-m', message])
      cmdv.append(HEAD)
      cmdv.append(new)
      self.update_ref(*cmdv)

    def UpdateRef(self, name, new, old=None,
                  message=None,
                  detach=False):
      cmdv = []
      if message is not None:
        cmdv.extend(['-m', message])
      if detach:
        cmdv.append('--no-deref')
      cmdv.append(name)
      cmdv.append(new)
      if old is not None:
        cmdv.append(old)
      self.update_ref(*cmdv)

    def DeleteRef(self, name, old=None):
      if not old:
        old = self.rev_parse(name)
      self.update_ref('-d', name, old)
      self._project.bare_ref.deleted(name)

    def rev_list(self, *args, **kw):
      if 'format' in kw:
        cmdv = ['log', '--pretty=format:%s' % kw['format']]
      else:
        cmdv = ['rev-list']
      cmdv.extend(args)
      p = GitCommand(self._project,
                     cmdv,
                     bare = self._bare,
                     capture_stdout = True,
                     capture_stderr = True)
      r = []
      for line in p.process.stdout:
        if line[-1] == '\n':
          line = line[:-1]
        r.append(line)
      if p.Wait() != 0:
        raise GitError('%s rev-list %s: %s' % (
                       self._project.name,
                       str(args),
                       p.stderr))
      return r

    def __getattr__(self, name):
      name = name.replace('_', '-')
      def runner(*args):
        cmdv = [name]
        cmdv.extend(args)
        p = GitCommand(self._project,
                       cmdv,
                       bare = self._bare,
                       capture_stdout = True,
                       capture_stderr = True)
        if p.Wait() != 0:
          raise GitError('%s %s: %s' % (
                         self._project.name,
                         name,
                         p.stderr))
        r = p.stdout
        if r.endswith('\n') and r.index('\n') == len(r) - 1:
          return r[:-1]
        return r
      return runner


class _PriorSyncFailedError(Exception):
  def __str__(self):
    return 'prior sync failed; rebase still in progress'

class _DirtyError(Exception):
  def __str__(self):
    return 'contains uncommitted changes'

class _InfoMessage(object):
  def __init__(self, project, text):
    self.project = project
    self.text = text

  def Print(self, syncbuf):
    syncbuf.out.info('%s/: %s', self.project.relpath, self.text)
    syncbuf.out.nl()

class _Failure(object):
  def __init__(self, project, why):
    self.project = project
    self.why = why

  def Print(self, syncbuf):
    syncbuf.out.fail('error: %s/: %s',
                     self.project.relpath,
                     str(self.why))
    syncbuf.out.nl()

class _Later(object):
  def __init__(self, project, action):
    self.project = project
    self.action = action

  def Run(self, syncbuf):
    out = syncbuf.out
    out.project('project %s/', self.project.relpath)
    out.nl()
    try:
      self.action()
      out.nl()
      return True
    except GitError, e:
      out.nl()
      return False

class _SyncColoring(Coloring):
  def __init__(self, config):
    Coloring.__init__(self, config, 'reposync')
    self.project   = self.printer('header', attr = 'bold')
    self.info      = self.printer('info')
    self.fail      = self.printer('fail', fg='red')

class SyncBuffer(object):
  def __init__(self, config, detach_head=False):
    self._messages = []
    self._failures = []
    self._later_queue1 = []
    self._later_queue2 = []

    self.out = _SyncColoring(config)
    self.out.redirect(sys.stderr)

    self.detach_head = detach_head
    self.clean = True

  def info(self, project, fmt, *args):
    self._messages.append(_InfoMessage(project, fmt % args))

  def fail(self, project, err=None):
    self._failures.append(_Failure(project, err))
    self.clean = False

  def later1(self, project, what):
    self._later_queue1.append(_Later(project, what))

  def later2(self, project, what):
    self._later_queue2.append(_Later(project, what))

  def Finish(self):
    self._PrintMessages()
    self._RunLater()
    self._PrintMessages()
    return self.clean

  def _RunLater(self):
    for q in ['_later_queue1', '_later_queue2']:
      if not self._RunQueue(q):
        return

  def _RunQueue(self, queue):
    for m in getattr(self, queue):
      if not m.Run(self):
        self.clean = False
        return False
    setattr(self, queue, [])
    return True

  def _PrintMessages(self):
    for m in self._messages:
      m.Print(self)
    for m in self._failures:
      m.Print(self)

    self._messages = []
    self._failures = []


class MetaProject(Project):
  """A special project housed under .repo.
  """
  def __init__(self, manifest, name, gitdir, worktree, relpath=None):
    repodir = manifest.repodir
    if relpath is None:
      relpath = '.repo/%s' % name
    Project.__init__(self,
                     manifest = manifest,
                     name = name,
                     gitdir = gitdir,
                     worktree = worktree,
                     remote = RemoteSpec('origin'),
                     relpath = relpath,
                     revisionExpr = 'refs/heads/master',
                     revisionId = None)

  def PreSync(self):
    if self.Exists:
      cb = self.CurrentBranch
      if cb:
        cb = self.GetBranch(cb)
        if cb.merge:
          self.revisionExpr = cb.merge
          self.revisionId = None
        if cb.remote and cb.remote.name:
          self.remote.name = cb.remote.name

  @property
  def LastFetch(self):
    try:
      fh = os.path.join(self.gitdir, 'FETCH_HEAD')
      return os.path.getmtime(fh)
    except OSError:
      return 0

  @property
  def HasChanges(self):
    """Has the remote received new commits not yet checked out?
    """
    if not self.remote or not self.revisionExpr:
      return False

    all = self.bare_ref.all
    revid = self.GetRevisionId(all)
    head = self.work_git.GetHead()
    if head.startswith(R_HEADS):
      try:
        head = all[head]
      except KeyError:
        head = None

    if revid == head:
      return False
    elif self._revlist(not_rev(HEAD), revid):
      return True
    return False<|MERGE_RESOLUTION|>--- conflicted
+++ resolved
@@ -1116,7 +1116,6 @@
     if not relink:
       os.makedirs(dotgit)
 
-<<<<<<< HEAD
     for name in ['config',
                  'description',
                  'hooks',
@@ -1132,7 +1131,10 @@
         dst = os.path.join(dotgit, name)
         if relink:
           os.remove(dst)
-        os.symlink(relpath(src, dst), dst)
+        if os.path.islink(dst) or not os.path.exists(dst):
+          os.symlink(relpath(src, dst), dst)
+        else:
+          raise GitError('cannot overwrite a local work tree')
       except OSError, e:
         if e.errno == errno.EPERM:
           raise GitError('filesystem must support symlinks')
@@ -1143,30 +1145,6 @@
     dotgit = os.path.join(self.worktree, '.git')
     if not os.path.exists(dotgit):
       self._LinkWorkTree()
-=======
-      for name in ['config',
-                   'description',
-                   'hooks',
-                   'info',
-                   'logs',
-                   'objects',
-                   'packed-refs',
-                   'refs',
-                   'rr-cache',
-                   'svn']:
-        try:
-          src = os.path.join(self.gitdir, name)
-          dst = os.path.join(dotgit, name)
-          if os.path.islink(dst) or not os.path.exists(dst):
-            os.symlink(relpath(src, dst), dst)
-          else:
-            raise GitError('cannot overwrite a local work tree')
-        except OSError, e:
-          if e.errno == errno.EPERM:
-            raise GitError('filesystem must support symlinks')
-          else:
-            raise
->>>>>>> 9452e4ec
 
       _lwrite(os.path.join(dotgit, HEAD), '%s\n' % self.GetRevisionId())
 
